#ifndef GPUFIT_MODELS_CUH_INCLUDED
#define GPUFIT_MODELS_CUH_INCLUDED

#include <assert.h>
#include "linear_1d.cuh"
#include "gauss_1d.cuh"
#include "gauss_2d.cuh"
#include "gauss_2d_elliptic.cuh"
#include "gauss_2d_rotated.cuh"
#include "cauchy_2d_elliptic.cuh"
#include "fletcher_powell_helix.cuh"
#include "brown_dennis.cuh"
#include "spline_1d.cuh"
#include "spline_2d.cuh"
#include "spline_3d.cuh"
#include "spline_3d_multichannel.cuh"
#include "spline_3d_phase_multichannel.cuh"
<<<<<<< HEAD
#include "triexp.cuh"
#include "triexp_red.cuh"
#include "triexp_s0.cuh"
#include "triexp_t1.cuh"
#include "triexp_t1_steam.cuh"
#include "biexp.cuh"
#include "biexp_red.cuh"
#include "biexp_s0.cuh"
#include "biexp_t1.cuh"
#include "biexp_t1_steam.cuh"
#include "monoexp.cuh"
#include "monoexp_red.cuh"
#include "monoexp_t1.cuh"
#include "monoexp_t1_steam.cuh"
=======
#include "spline_4d.cuh"
#include "spline_5d.cuh"
>>>>>>> a0bd66c3

__device__ void calculate_model(
    ModelID const model_id,
    REAL const * parameters,
    int const n_fits,
    int const n_points,
    REAL * value,
    REAL * derivative,
    int const point_index,
    int const fit_index,
    int const chunk_index,
    char * user_info,
    int const user_info_size)
{
    switch (model_id)
    {
    case GAUSS_1D:
        calculate_gauss1d(parameters, n_fits, n_points, value, derivative, point_index, fit_index, chunk_index, user_info, user_info_size);
        break;
    case GAUSS_2D:
        calculate_gauss2d(parameters, n_fits, n_points, value, derivative, point_index, fit_index, chunk_index, user_info, user_info_size);
        break;
    case GAUSS_2D_ELLIPTIC:
        calculate_gauss2delliptic(parameters, n_fits, n_points, value, derivative, point_index, fit_index, chunk_index, user_info, user_info_size);
        break;
    case GAUSS_2D_ROTATED:
        calculate_gauss2drotated(parameters, n_fits, n_points, value, derivative, point_index, fit_index, chunk_index, user_info, user_info_size);
        break;
    case CAUCHY_2D_ELLIPTIC:
        calculate_cauchy2delliptic(parameters, n_fits, n_points, value, derivative, point_index, fit_index, chunk_index, user_info, user_info_size);
        break;
    case LINEAR_1D:
        calculate_linear1d(parameters, n_fits, n_points, value, derivative, point_index, fit_index, chunk_index, user_info, user_info_size);
        break;
    case FLETCHER_POWELL_HELIX:
        calculate_fletcher_powell_helix(parameters, n_fits, n_points, value, derivative, point_index, fit_index, chunk_index, user_info, user_info_size);
        break;
    case BROWN_DENNIS:
        calculate_brown_dennis(parameters, n_fits, n_points, value, derivative, point_index, fit_index, chunk_index, user_info, user_info_size);
        break;
    case SPLINE_1D:
        calculate_spline1d(parameters, n_fits, n_points, value, derivative, point_index, fit_index, chunk_index, user_info, user_info_size);
        break;
    case SPLINE_2D:
        calculate_spline2d(parameters, n_fits, n_points, value, derivative, point_index, fit_index, chunk_index, user_info, user_info_size);
        break;
    case SPLINE_3D:
        calculate_spline3d(parameters, n_fits, n_points, value, derivative, point_index, fit_index, chunk_index, user_info, user_info_size);
        break;
    case SPLINE_3D_MULTICHANNEL:
        calculate_spline3d_multichannel(parameters, n_fits, n_points, value, derivative, point_index, fit_index, chunk_index, user_info, user_info_size);
        break;
    case SPLINE_3D_PHASE_MULTICHANNEL:
        calculate_spline3d_phase_multichannel(parameters, n_fits, n_points, value, derivative, point_index, fit_index, chunk_index, user_info, user_info_size);
        break;
<<<<<<< HEAD
    case TRIEXP:
        calculate_triexp(parameters, n_fits, n_points, value, derivative, point_index, fit_index, chunk_index, user_info, user_info_size);
        break;
    case TRIEXP_RED:
        calculate_triexp_red(parameters, n_fits, n_points, value, derivative, point_index, fit_index, chunk_index, user_info, user_info_size);
        break;
    case TRIEXP_S0:
        calculate_triexp_s0(parameters, n_fits, n_points, value, derivative, point_index, fit_index, chunk_index, user_info, user_info_size);
        break;
    case TRIEXP_T1:
        calculate_triexp_t1(parameters, n_fits, n_points, value, derivative, point_index, fit_index, chunk_index, user_info, user_info_size);
        break;
    case TRIEXP_T1_STEAM:
        calculate_triexp_t1_steam(parameters, n_fits, n_points, value, derivative, point_index, fit_index, chunk_index, user_info, user_info_size);
        break;
    case BIEXP:
        calculate_biexp(parameters, n_fits, n_points, value, derivative, point_index, fit_index, chunk_index, user_info, user_info_size);
        break;
    case BIEXP_RED:
        calculate_biexp_red(parameters, n_fits, n_points, value, derivative, point_index, fit_index, chunk_index, user_info, user_info_size);
        break;
    case BIEXP_S0:
        calculate_biexp_s0(parameters, n_fits, n_points, value, derivative, point_index, fit_index, chunk_index, user_info, user_info_size);
        break;
    case BIEXP_T1:
        calculate_biexp_t1(parameters, n_fits, n_points, value, derivative, point_index, fit_index, chunk_index, user_info, user_info_size);
        break;
    case BIEXP_T1_STEAM:
        calculate_biexp_t1_steam(parameters, n_fits, n_points, value, derivative, point_index, fit_index, chunk_index, user_info, user_info_size);
        break;
    case MONOEXP:
        calculate_monoexp(parameters, n_fits, n_points, value, derivative, point_index, fit_index, chunk_index, user_info, user_info_size);
        break;
    case MONOEXP_RED:
        calculate_monoexp_red(parameters, n_fits, n_points, value, derivative, point_index, fit_index, chunk_index, user_info, user_info_size);
        break;
    case MONOEXP_T1:
        calculate_monoexp_t1(parameters, n_fits, n_points, value, derivative, point_index, fit_index, chunk_index, user_info, user_info_size);
        break;
    case MONOEXP_T1_STEAM:
        calculate_monoexp_t1_steam(parameters, n_fits, n_points, value, derivative, point_index, fit_index, chunk_index, user_info, user_info_size);
=======
    case SPLINE_4D:
        calculate_spline4d(parameters, n_fits, n_points, value, derivative, point_index, fit_index, chunk_index, user_info, user_info_size);
        break;
    case SPLINE_5D:
        calculate_spline5d(parameters, n_fits, n_points, value, derivative, point_index, fit_index, chunk_index, user_info, user_info_size);
>>>>>>> a0bd66c3
        break;
    default:
        assert(0); // unknown model ID
    }
}

void configure_model(ModelID const model_id, int & n_parameters, int & n_dimensions)
{
    switch (model_id)
    {
    case GAUSS_1D:              n_parameters = 4; n_dimensions = 1; break;
    case GAUSS_2D:              n_parameters = 5; n_dimensions = 2; break;
    case GAUSS_2D_ELLIPTIC:     n_parameters = 6; n_dimensions = 2; break;
    case GAUSS_2D_ROTATED:      n_parameters = 7; n_dimensions = 2; break;
    case CAUCHY_2D_ELLIPTIC:    n_parameters = 6; n_dimensions = 2; break;
    case LINEAR_1D:             n_parameters = 2; n_dimensions = 1; break;
    case FLETCHER_POWELL_HELIX: n_parameters = 3; n_dimensions = 1; break;
    case BROWN_DENNIS:          n_parameters = 4; n_dimensions = 1; break;
    case SPLINE_1D:             n_parameters = 3; n_dimensions = 1; break;
    case SPLINE_2D:             n_parameters = 4; n_dimensions = 2; break;
    case SPLINE_3D:             n_parameters = 5; n_dimensions = 3; break;
    case SPLINE_3D_MULTICHANNEL:         n_parameters = 5; n_dimensions = 4; break;
    case SPLINE_3D_PHASE_MULTICHANNEL:   n_parameters = 6; n_dimensions = 4; break;
<<<<<<< HEAD
    case TRIEXP:                n_parameters = 6; n_dimensions = 1; break;
    case TRIEXP_RED:            n_parameters = 5; n_dimensions = 1; break;
    case TRIEXP_S0:             n_parameters = 6; n_dimensions = 1; break;
    case TRIEXP_T1:             n_parameters = 7; n_dimensions = 1; break;
    case TRIEXP_T1_STEAM:       n_parameters = 7; n_dimensions = 1; break;
    case BIEXP:                 n_parameters = 4; n_dimensions = 1; break;
    case BIEXP_RED:             n_parameters = 3; n_dimensions = 1; break;
    case BIEXP_S0:              n_parameters = 4; n_dimensions = 1; break;
    case BIEXP_T1:              n_parameters = 5; n_dimensions = 1; break;
    case BIEXP_T1_STEAM:        n_parameters = 5; n_dimensions = 1; break;
    case MONOEXP:               n_parameters = 2; n_dimensions = 1; break;
    case MONOEXP_RED:           n_parameters = 1; n_dimensions = 1; break;
    case MONOEXP_T1:            n_parameters = 3; n_dimensions = 1; break;
    case MONOEXP_T1_STEAM:      n_parameters = 3; n_dimensions = 1; break;
=======
    case SPLINE_4D:             n_parameters = 6; n_dimensions = 4; break;
    case SPLINE_5D:             n_parameters = 7; n_dimensions = 5; break;
>>>>>>> a0bd66c3
    default: throw std::runtime_error("unknown model ID");
    }
}

#endif // GPUFIT_MODELS_CUH_INCLUDED<|MERGE_RESOLUTION|>--- conflicted
+++ resolved
@@ -15,7 +15,8 @@
 #include "spline_3d.cuh"
 #include "spline_3d_multichannel.cuh"
 #include "spline_3d_phase_multichannel.cuh"
-<<<<<<< HEAD
+#include "spline_4d.cuh"
+#include "spline_5d.cuh"
 #include "triexp.cuh"
 #include "triexp_red.cuh"
 #include "triexp_s0.cuh"
@@ -30,10 +31,6 @@
 #include "monoexp_red.cuh"
 #include "monoexp_t1.cuh"
 #include "monoexp_t1_steam.cuh"
-=======
-#include "spline_4d.cuh"
-#include "spline_5d.cuh"
->>>>>>> a0bd66c3
 
 __device__ void calculate_model(
     ModelID const model_id,
@@ -89,7 +86,12 @@
     case SPLINE_3D_PHASE_MULTICHANNEL:
         calculate_spline3d_phase_multichannel(parameters, n_fits, n_points, value, derivative, point_index, fit_index, chunk_index, user_info, user_info_size);
         break;
-<<<<<<< HEAD
+    case SPLINE_4D:
+        calculate_spline4d(parameters, n_fits, n_points, value, derivative, point_index, fit_index, chunk_index, user_info, user_info_size);
+        break;
+    case SPLINE_5D:
+        calculate_spline5d(parameters, n_fits, n_points, value, derivative, point_index, fit_index, chunk_index, user_info, user_info_size);
+        break;
     case TRIEXP:
         calculate_triexp(parameters, n_fits, n_points, value, derivative, point_index, fit_index, chunk_index, user_info, user_info_size);
         break;
@@ -131,13 +133,6 @@
         break;
     case MONOEXP_T1_STEAM:
         calculate_monoexp_t1_steam(parameters, n_fits, n_points, value, derivative, point_index, fit_index, chunk_index, user_info, user_info_size);
-=======
-    case SPLINE_4D:
-        calculate_spline4d(parameters, n_fits, n_points, value, derivative, point_index, fit_index, chunk_index, user_info, user_info_size);
-        break;
-    case SPLINE_5D:
-        calculate_spline5d(parameters, n_fits, n_points, value, derivative, point_index, fit_index, chunk_index, user_info, user_info_size);
->>>>>>> a0bd66c3
         break;
     default:
         assert(0); // unknown model ID
@@ -161,7 +156,8 @@
     case SPLINE_3D:             n_parameters = 5; n_dimensions = 3; break;
     case SPLINE_3D_MULTICHANNEL:         n_parameters = 5; n_dimensions = 4; break;
     case SPLINE_3D_PHASE_MULTICHANNEL:   n_parameters = 6; n_dimensions = 4; break;
-<<<<<<< HEAD
+    case SPLINE_4D:             n_parameters = 6; n_dimensions = 4; break;
+    case SPLINE_5D:             n_parameters = 7; n_dimensions = 5; break;
     case TRIEXP:                n_parameters = 6; n_dimensions = 1; break;
     case TRIEXP_RED:            n_parameters = 5; n_dimensions = 1; break;
     case TRIEXP_S0:             n_parameters = 6; n_dimensions = 1; break;
@@ -176,10 +172,6 @@
     case MONOEXP_RED:           n_parameters = 1; n_dimensions = 1; break;
     case MONOEXP_T1:            n_parameters = 3; n_dimensions = 1; break;
     case MONOEXP_T1_STEAM:      n_parameters = 3; n_dimensions = 1; break;
-=======
-    case SPLINE_4D:             n_parameters = 6; n_dimensions = 4; break;
-    case SPLINE_5D:             n_parameters = 7; n_dimensions = 5; break;
->>>>>>> a0bd66c3
     default: throw std::runtime_error("unknown model ID");
     }
 }
