"""
Python binding for Gpufit, a Levenberg Marquardt curve fitting library written in CUDA
See https://github.com/gpufit/Gpufit, http://gpufit.readthedocs.io/en/latest/bindings.html#python

The binding is based on ctypes.
See https://docs.python.org/3.5/library/ctypes.html, http://www.scipy-lectures.org/advanced/interfacing_with_c/interfacing_with_c.html
"""

import os
import time
from ctypes import cdll, POINTER, byref, c_int, c_float, c_char, c_char_p, c_size_t
import numpy as np

# define library loader (actual loading is lazy)
package_dir = os.path.dirname(os.path.realpath(__file__))

if os.name == "nt":
    lib_path = os.path.join(package_dir, "Gpufit.dll")  # library name on Windows
elif os.name == "posix":
    lib_path = os.path.join(package_dir, "libGpufit.so")  # library name on Unix
else:
    raise RuntimeError("OS {} not supported by pyGpufit.".format(os.name))

try:
    lib = cdll.LoadLibrary(lib_path)
    
    # gpufit_constrained function in the dll
    gpufit_func = lib.gpufit_constrained
    gpufit_func.restype = c_int
    gpufit_func.argtypes = [
        c_size_t,
        c_size_t,
        POINTER(c_float),
        POINTER(c_float),
        c_int,
        POINTER(c_float),
        POINTER(c_float),
        POINTER(c_int),
        c_float,
        c_int,
        POINTER(c_int),
        c_int,
        c_size_t,
        POINTER(c_char),
        POINTER(c_float),
        POINTER(c_int),
        POINTER(c_float),
        POINTER(c_int),
    ]
    
    # gpufit_get_last_error function in the dll
    error_func = lib.gpufit_get_last_error
    error_func.restype = c_char_p
    error_func.argtypes = None
    
    # gpufit_cuda_available function in the dll
    cuda_available_func = lib.gpufit_cuda_available
    cuda_available_func.restype = c_int
    cuda_available_func.argtypes = None
    
    # gpufit_get_cuda_version function in the dll
    get_cuda_version_func = lib.gpufit_get_cuda_version
    get_cuda_version_func.restype = c_int
    get_cuda_version_func.argtypes = [POINTER(c_int), POINTER(c_int)]
except OSError as e:
    print(f"Error loading GPU fitting library: {e}")

class ModelID:
    GAUSS_1D = 0
    GAUSS_2D = 1
    GAUSS_2D_ELLIPTIC = 2
    GAUSS_2D_ROTATED = 3
    CAUCHY_2D_ELLIPTIC = 4
    LINEAR_1D = 5
    FLETCHER_POWELL = 6
    BROWN_DENNIS = 7
    SPLINE_1D = 8
    SPLINE_2D = 9
    SPLINE_3D = 10
    SPLINE_3D_MULTICHANNEL = 11
    SPLINE_3D_PHASE_MULTICHANNEL = 12
<<<<<<< HEAD
    TRIEXP = 300  # 300
    TRIEXP_RED = 301  # 310
    BIEXP = 200  # 300
    BIEXP_RED = 201  # 210
    MONOEXP = 100  # 100
    MONOEXP_RED = 101  # 110
=======
    SPLINE_4D = 13
    SPLINE_5D = 14
>>>>>>> a0bd66c3


class EstimatorID:
    LSE = 0
    MLE = 1


class ConstraintType:
    FREE = 0
    LOWER = 1
    UPPER = 2
    LOWER_UPPER = 3


class Status:
    Ok = 0
    Error = 1


def _valid_id(cls, id):
    properties = [key for key in cls.__dict__.keys() if not key.startswith("__")]
    values = [cls.__dict__[key] for key in properties]
    return id in values


def fit(
    data,
    weights,
    model_id,
    initial_parameters,
    tolerance=None,
    max_number_iterations=None,
    parameters_to_fit=None,
    estimator_id=None,
    user_info=None,
):
    """
    Calls the C interface fit function in the library.
    (see also http://gpufit.readthedocs.io/en/latest/bindings.html#python)

    All 2D NumPy arrays must be in row-major order (standard in NumPy), i.e. array.flags.C_CONTIGUOUS must be True
    (see also https://docs.scipy.org/doc/numpy/reference/arrays.ndarray.html#internal-memory-layout-of-an-ndarray)

    :param data: The data - 2D NumPy array of dimension [number_fits, number_points] and data type np.float32
    :param weights: The weights - 2D NumPy array of the same dimension and data type as parameter data or None (no weights available)
    :param model_id: The model ID
    :param initial_parameters: Initial values for parameters - NumPy array of dimension [number_fits, number_parameters] and data type np.float32
    :param tolerance: The fit tolerance or None (will use default value)
    :param max_number_iterations: The maximal number of iterations or None (will use default value)
    :param parameters_to_fit: Which parameters to fit - NumPy array of length number_parameters and type np.int32 or None (will fit all parameters)
    :param estimator_id: The Estimator ID or None (will use default values)
    :param user_info: User info - NumPy array of type np.char or None (no user info available)
    :return: parameters, states, chi_squares, number_iterations, execution_time
    """

    # call fit_constrained without any constraints
    return fit_constrained(
        data,
        weights,
        model_id,
        initial_parameters,
        tolerance=tolerance,
        max_number_iterations=max_number_iterations,
        parameters_to_fit=parameters_to_fit,
        estimator_id=estimator_id,
        user_info=user_info,
    )


def fit_constrained(
    data,
    weights,
    model_id,
    initial_parameters,
    constraints=None,
    constraint_types=None,
    tolerance=None,
    max_number_iterations=None,
    parameters_to_fit=None,
    estimator_id=None,
    user_info=None,
):
    """
    Calls the C interface fit function in the library.
    (see also http://gpufit.readthedocs.io/en/latest/bindings.html#python)

    All 2D NumPy arrays must be in row-major order (standard in NumPy), i.e. array.flags.C_CONTIGUOUS must be True
    (see also https://docs.scipy.org/doc/numpy/reference/arrays.ndarray.html#internal-memory-layout-of-an-ndarray)

    :param data: The data - 2D NumPy array of dimension [number_fits, number_points] and data type np.float32
    :param weights: The weights - 2D NumPy array of the same dimension and data type as parameter data or None (no weights available)
    :param model_id: The model ID
    :param initial_parameters: Initial values for parameters - NumPy array of dimension [number_fits, number_parameters] and data type np.float32
    :param constraints: Constraint bounds intervals - NumPy array of dimension [number_fits, 2*number_parameters] and data type np.float32
    :param constraint_types: Types of constraints for all parameters (including fixed parameters) - NumPy array of length number_parameters and type np.int32 or None (means no constraints) with values from class ConstraintType
    :param tolerance: The fit tolerance or None (will use default value)
    :param max_number_iterations: The maximal number of iterations or None (will use default value)
    :param parameters_to_fit: Which parameters to fit - NumPy array of length number_parameters and type np.int32 or None (will fit all parameters)
    :param estimator_id: The Estimator ID or None (will use default values)
    :param user_info: User info - NumPy array of type np.char or None (no user info available)
    :return: parameters, states, chi_squares, number_iterations, execution_time
    """

    # check all 2D NumPy arrays for row-major memory layout (otherwise interpretation of order of dimensions fails)
    if not data.flags.c_contiguous:
        raise RuntimeError("Memory layout of data array mismatch.")

    if weights is not None and not weights.flags.c_contiguous:
        raise RuntimeError("Memory layout of weights array mismatch.")

    if not initial_parameters.flags.c_contiguous:
        raise RuntimeError("Memory layout of initial_parameters array mismatch.")

    # size check: data is 2D and read number of points and fits
    if data.ndim != 2:
        raise RuntimeError("data is not two-dimensional")
    number_points = data.shape[1]
    number_fits = data.shape[0]

    # size check: consistency with weights (if given)
    if weights is not None and data.shape != weights.shape:
        raise RuntimeError("dimension mismatch between data and weights")
        # the unequal operator checks, type, length and content (https://docs.python.org/3.7/reference/expressions.html#value-comparisons)

    # size check: initial parameters is 2D and read number of parameters
    if initial_parameters.ndim != 2:
        raise RuntimeError("initial_parameters is not two-dimensional")
    number_parameters = initial_parameters.shape[1]
    if initial_parameters.shape[0] != number_fits:
        raise RuntimeError(
            "dimension mismatch in number of fits between data and initial_parameters"
        )

    # size check: constraints is 2D and number of fits, 2x number of parameters if given
    if constraints is not None:
        if constraints.ndim != 2:
            raise RuntimeError("constraints not two-dimensional")
        if constraints.shape != (number_fits, 2 * number_parameters):
            raise RuntimeError("constraints array has invalid shape")

    # size check: constraint_types has certain length (if given)
    if constraint_types is not None and constraint_types.shape[0] != number_parameters:
        raise RuntimeError(
            "constraint_types should have length of number of parameters"
        )

    # size check: consistency with parameters_to_fit (if given)
    if (
        parameters_to_fit is not None
        and parameters_to_fit.shape[0] != number_parameters
    ):
        raise RuntimeError(
            "dimension mismatch in number of parameters between initial_parameters and parameters_to_fit"
        )

    # default value constraint types
    if constraint_types is None:
        constraint_types = np.full(
            number_parameters, ConstraintType.FREE, dtype=np.int32
        )

    # default value: tolerance
    if tolerance is None:
        tolerance = 1e-4

    # default value: max_number_iterations
    if max_number_iterations is None:
        max_number_iterations = 25

    # default value: estimator ID
    if estimator_id is None:
        estimator_id = EstimatorID.LSE

    # default value: parameters_to_fit
    if parameters_to_fit is None:
        parameters_to_fit = np.ones(number_parameters, dtype=np.int32)

    # now only weights and user_info could be not given

    # type check: data, weights (if given), initial_parameters, constraints (if given) are all np.float32
    if data.dtype != np.float32:
        raise RuntimeError("type of data is not np.float32")
    if weights is not None and weights.dtype != np.float32:
        raise RuntimeError("type of weights is not np.float32")
    if initial_parameters.dtype != np.float32:
        raise RuntimeError("type of initial_parameters is not np.float32")
    if constraints is not None and constraints.dtype != np.float32:
        raise RuntimeError("type of constraints is not np.float32")

    # type check: parameters_to_fit, constraint_types is np.int32
    if parameters_to_fit.dtype != np.int32:
        raise RuntimeError("type of parameters_to_fit is not np.int32")
    if constraint_types.dtype != np.int32:
        raise RuntimeError("type of constraint_types is not np.int32")

    # type check: valid model, estimator id, constraint_types
    if not _valid_id(ModelID, model_id):
        raise RuntimeError("Invalid model ID, use an attribute of ModelID")
    if not _valid_id(EstimatorID, estimator_id):
        raise RuntimeError("Invalid estimator ID, use an attribute of EstimatorID")
    if not all(
        _valid_id(ConstraintType, constraint_type)
        for constraint_type in constraint_types
    ):
        raise RuntimeError(
            "Invalid constraint type, use an attribute of ConstraintType"
        )

    # we don't check type of user_info, but we extract the size in bytes of it
    if user_info is not None:
        user_info_size = user_info.nbytes
    else:
        user_info_size = 0

    # pre-allocate output variables
    parameters = np.zeros((number_fits, number_parameters), dtype=np.float32)
    states = np.zeros(number_fits, dtype=np.int32)
    chi_squares = np.zeros(number_fits, dtype=np.float32)
    number_iterations = np.zeros(number_fits, dtype=np.int32)

    # conversion to ctypes types for optional C interface parameters using NULL pointer (None) as default argument
    if weights is not None:
        weights_p = weights.ctypes.data_as(gpufit_func.argtypes[3])
    else:
        weights_p = None
    if constraints is not None:
        constraints_p = constraints.ctypes.data_as(gpufit_func.argtypes[6])
    else:
        constraints_p = None
    if user_info is not None:
        user_info_p = user_info.ctypes.data_as(gpufit_func.argtypes[13])
    else:
        user_info_p = None

    # call into the library (measure time)
    t0 = time.perf_counter()
    status = gpufit_func(
        gpufit_func.argtypes[0](number_fits),
        gpufit_func.argtypes[1](number_points),
        data.ctypes.data_as(gpufit_func.argtypes[2]),
        weights_p,
        gpufit_func.argtypes[4](model_id),
        initial_parameters.ctypes.data_as(gpufit_func.argtypes[5]),
        constraints_p,
        constraint_types.ctypes.data_as(gpufit_func.argtypes[7]),
        gpufit_func.argtypes[8](tolerance),
        gpufit_func.argtypes[9](max_number_iterations),
        parameters_to_fit.ctypes.data_as(gpufit_func.argtypes[10]),
        gpufit_func.argtypes[11](estimator_id),
        gpufit_func.argtypes[12](user_info_size),
        user_info_p,
        parameters.ctypes.data_as(gpufit_func.argtypes[14]),
        states.ctypes.data_as(gpufit_func.argtypes[15]),
        chi_squares.ctypes.data_as(gpufit_func.argtypes[16]),
        number_iterations.ctypes.data_as(gpufit_func.argtypes[17]),
    )
    t1 = time.perf_counter()

    # check status
    if status != Status.Ok:
        # get error from last error and raise runtime error
        error_message = error_func()
        raise RuntimeError("status = {}, message = {}".format(status, error_message))

    # return output values
    return parameters, states, chi_squares, number_iterations, t1 - t0


def get_last_error():
    """
    :return: Error message of last error.
    """
    return error_func()


def cuda_available():
    """
    :return: True if CUDA is available, False otherwise
    """
    return cuda_available_func() != 0


def get_cuda_version():
    """
    :return: Tuple with runtime and driver version as integers.
    """
    runtime_version = c_int(-1)
    driver_version = c_int(-1)
    status = get_cuda_version_func(byref(runtime_version), byref(driver_version))

    # check status
    if status != Status.Ok:
        # get error from last error and raise runtime error
        error_message = error_func()
        raise RuntimeError("status = {}, message = {}".format(status, error_message))

    # decode versions
    runtime_version = runtime_version.value
    runtime_version = (runtime_version // 1000, runtime_version % 1000 // 10)
    driver_version = driver_version.value
    driver_version = (driver_version // 1000, driver_version % 1000 // 10)

    return runtime_version, driver_version<|MERGE_RESOLUTION|>--- conflicted
+++ resolved
@@ -79,17 +79,22 @@
     SPLINE_3D = 10
     SPLINE_3D_MULTICHANNEL = 11
     SPLINE_3D_PHASE_MULTICHANNEL = 12
-<<<<<<< HEAD
-    TRIEXP = 300  # 300
-    TRIEXP_RED = 301  # 310
-    BIEXP = 200  # 300
-    BIEXP_RED = 201  # 210
-    MONOEXP = 100  # 100
-    MONOEXP_RED = 101  # 110
-=======
     SPLINE_4D = 13
-    SPLINE_5D = 14
->>>>>>> a0bd66c3
+    SPLINE_5D = 14    
+    TRIEXP = 300 
+    TRIEXP_RED = 310
+    TRIEXP_S0 = 320
+    TRIEXP_T1 = 301
+    TRIEXP_T1_STEAM = 302
+    BIEXP = 200 
+    BIEXP_RED = 210 
+    BIEXP_S0 = 220 
+    BIEXP_T1 = 201
+    BIEXP_T1_STEAM = 202
+    MONOEXP = 100 
+    MONOEXP_RED = 110
+    MONOEXP_T1 = 101
+    MONOEXP_T1_STEAM = 102
 
 
 class EstimatorID:
